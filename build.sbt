--- conflicted
+++ resolved
@@ -26,25 +26,14 @@
 parallelExecution in Test := false
 
 libraryDependencies ++= Seq(
-<<<<<<< HEAD
   "com.datastax.cassandra"  % "cassandra-driver-core"               % "2.1.5",
-  "com.typesafe.akka"      %% "akka-persistence"                    % "2.4.0-RC2",
-  "com.typesafe.akka"      %% "akka-persistence-tck"                % "2.4.0-RC2"  % "test",
-  "com.typesafe.akka"      %% "akka-persistence-query-experimental" % "2.4.0-RC2",
+  "com.typesafe.akka"      %% "akka-persistence"                    % "2.4.0",
+  "com.typesafe.akka"      %% "akka-persistence-query-experimental" % "2.4.0",
   "com.typesafe.akka"      %% "akka-stream-experimental"            % "1.0",
+  "com.typesafe.akka"      %% "akka-persistence-tck"                % "2.4.0"      % "test",
   "com.typesafe.akka"      %% "akka-stream-testkit-experimental"    % "1.0"        % "test",
   "org.scalatest"          %% "scalatest"                           % "2.1.4"      % "test",
-  // override cassandra unit cassandra version as there is a bug with static columns in 2.1.3
-  // remove once PR https://github.com/jsevellec/cassandra-unit/pull/141 merged/released
-  "org.apache.cassandra"    % "cassandra-all"                       % "2.1.8"      % "test",
-  "org.cassandraunit"       % "cassandra-unit"                      % "2.1.3.1"    % "test"
-=======
-  "com.datastax.cassandra"  % "cassandra-driver-core"             % "2.1.5",
-  "com.typesafe.akka"      %% "akka-persistence"                  % "2.4.0",
-  "com.typesafe.akka"      %% "akka-persistence-tck"              % "2.4.0"      % "test",
-  "org.scalatest"          %% "scalatest"                         % "2.1.4"      % "test",
-  "org.cassandraunit"       % "cassandra-unit"                    % "2.1.9.2"    % "test"
->>>>>>> dd7f7877
+  "org.cassandraunit"       % "cassandra-unit"                      % "2.1.9.2"    % "test"
 )
 
 credentials += Credentials(
